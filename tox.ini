[tox]
envlist = py36, py37, lint

[travis]
python =
    3.7: py37
    3.6: py36

[testenv:lint]
basepython=python
deps=
    pre-commit
commands=
    pre-commit install
    pre-commit run --all-files

[testenv]
pip_version = pip==20.0.2
passenv = TRAVIS TRAVIS_* CLASS_DIR CLIK_PLUGIN CLIK_DATA CLIK_PATH LD_LIBRARY_PATH PYTHONPATH
setenv =
    PYTHONFAULTHANDLER = 1
<<<<<<< HEAD
    PYTHONPATH = {toxinidir}:{env:CLIK_PATH}/lib/python/site-packages
whitelist_externals =
    ls
    echo
extras =
    dev
commands_pre =
    pip install -U pip
    pip --version
    echo {env:CLIK_PATH}
    python {env:CLASS_DIR}/python/setup.py install
commands =
    echo {env:PYTHONPATH}
    # PYTHONPATH={env:CLIK_PATH}/lib/python/site-packages
=======
    PYTHONPATH = {toxinidir}
whitelist_externals = make
					  cmake
					  git
					  sudo
deps =
    -r{toxinidir}/requirements_dev.txt
commands =
    pip install -U pip
    pip --version
	git clone https://github.com/JohannesBuchner/MultiNest
	cmake -B MultiNest/build/ -S MultiNest/
	make
	sudo make install
>>>>>>> 9e23faaf
    py.test -vv --basetemp={envtmpdir} --cov py21cmmc

[coverage:run]
parallel=True

[coverage:paths]
source =
    src/
    .tox/*/lib/python*/site-packages/<|MERGE_RESOLUTION|>--- conflicted
+++ resolved
@@ -19,13 +19,14 @@
 passenv = TRAVIS TRAVIS_* CLASS_DIR CLIK_PLUGIN CLIK_DATA CLIK_PATH LD_LIBRARY_PATH PYTHONPATH
 setenv =
     PYTHONFAULTHANDLER = 1
-<<<<<<< HEAD
     PYTHONPATH = {toxinidir}:{env:CLIK_PATH}/lib/python/site-packages
 whitelist_externals =
     ls
     echo
 extras =
     dev
+deps =
+    -r{toxinidir}/requirements_dev.txt
 commands_pre =
     pip install -U pip
     pip --version
@@ -34,22 +35,6 @@
 commands =
     echo {env:PYTHONPATH}
     # PYTHONPATH={env:CLIK_PATH}/lib/python/site-packages
-=======
-    PYTHONPATH = {toxinidir}
-whitelist_externals = make
-					  cmake
-					  git
-					  sudo
-deps =
-    -r{toxinidir}/requirements_dev.txt
-commands =
-    pip install -U pip
-    pip --version
-	git clone https://github.com/JohannesBuchner/MultiNest
-	cmake -B MultiNest/build/ -S MultiNest/
-	make
-	sudo make install
->>>>>>> 9e23faaf
     py.test -vv --basetemp={envtmpdir} --cov py21cmmc
 
 [coverage:run]
