--- conflicted
+++ resolved
@@ -1373,15 +1373,9 @@
     # don't double-up with scrolling ones.
     redshifts += redshift
     redshifts = sorted(list(set(redshifts)), reverse=True)
-<<<<<<< HEAD
-    
-    ib_tracker = []
-    bt = []
-=======
 
     ib_tracker = [0] * len(redshift)
     bt = [0] * len(redshift)
->>>>>>> dcd2c4b3
     st, ib = None, None  # At first we don't have any "previous" st or ib.
     logger.debug("redshifts: %s", redshifts)
 
@@ -1406,13 +1400,8 @@
         ib2 = ionize_box(
             redshift=z, previous_ionize_box=ib,
             init_boxes=init_box,
-<<<<<<< HEAD
-            perturbed_field=perturb[redshift.index(z)] if z in redshift else None,
-            astro_params=astro_params, flag_options=flag_options, z_step_factor=z_step_factor,
-=======
             perturbed_field=perturb[redshift.index(z)] if z in redshift else None, # perturb field *not* interpolated here.
             astro_params=astro_params, flag_options=flag_options,
->>>>>>> dcd2c4b3
             spin_temp=st2 if do_spin_temp else None,
             regenerate=regenerate,z_heat_max=global_params.Z_HEAT_MAX,
             write=write, direc=direc,
