--- conflicted
+++ resolved
@@ -99,25 +99,13 @@
 
 from ._21cmfast import ffi, lib
 from ._utils import StructWithDefaults, OutputStruct as _OS
-<<<<<<< HEAD
-from astropy.cosmology import Planck15
-import numbers
-import warnings
-from os import path
-=======
->>>>>>> ec6c317c
 
 # The global parameter struct which can be modified.
 global_params = lib.global_params
 
-<<<<<<< HEAD
 EXTERNALTABLES = ffi.new("char[]", path.join(path.expanduser("~"), ".21CMMC").encode())
 global_params.external_table_path = EXTERNALTABLES
-=======
-EXTERNALTABLES = ffi.new("char[]", path.join(path.expanduser("~"), ".21CMMC", "External_tables").encode())
-global_params.external_table_path = EXTERNALTABLES
-
->>>>>>> ec6c317c
+
 
 # ======================================================================================================================
 # PARAMETER STRUCTURES
@@ -177,14 +165,10 @@
         """
         return 1 - self.OMm
 
-<<<<<<< HEAD
-    def cosmology(self):
-=======
     def cosmo(self):
         """
         Return an astropy cosmology object for this cosmology.
         """
->>>>>>> ec6c317c
         return Planck15.clone(h=self.hlittle, Om0=self.OMm, Ob0=self.OMb)
 
 
@@ -226,18 +210,12 @@
 
     @property
     def tot_fft_num_pixels(self):
-<<<<<<< HEAD
-=======
         "Number of pixels in the high-res box."
->>>>>>> ec6c317c
         return self.DIM ** 3
 
     @property
     def HII_tot_num_pixels(self):
-<<<<<<< HEAD
-=======
         "Number of pixels in the low-res box."
->>>>>>> ec6c317c
         return self.HII_DIM ** 3
 
 
@@ -564,9 +542,6 @@
         except IOError:
             pass
 
-<<<<<<< HEAD
-    # Run the C Code    
-=======
     # Make sure we've got computed init boxes.
     if init_boxes is None or not init_boxes.filled:
         init_boxes = initial_conditions(
@@ -575,7 +550,6 @@
         )
 
     # Run the C Code
->>>>>>> ec6c317c
     lib.ComputePerturbField(redshift, user_params(), cosmo_params(), init_boxes(), fields())
     fields.filled = True
     fields._expose()
@@ -675,31 +649,6 @@
     .. note:: If a previous specific redshift is given, but no cached field is found at that redshift, the previous
               ionization field will be evaluated based on `z_step_factor`.
 
-<<<<<<< HEAD
-    Returns
-    -------
-    :class:`~IonizedBox`
-        An object containing the ionized box data.
-
-
-    Notes
-    -----
-
-    Typically, the ionization field at any redshift is dependent on the evolution of xHI up until
-    that redshift, which necessitates providing a previous ionization field to define the current one. This
-    function provides several options for doing so. First, if neither the spin temperature field, nor inhomogeneous
-    recombinations (specified in flag options) are used, no evolution needs to be done. Otherwise, either (in order of
-    precedence) (i) a specific previous :class`~IonizedBox` object is provided, which will be used directly,
-    (ii) a previous redshift is provided, for which a cached field on disk will be sought, (iii) a step factor is
-    provided which recursively steps through redshifts, calculating previous fields up until Z_HEAT_MAX, and returning
-    just the final field at the current redshift, or (iv) the function is instructed to treat the current field as
-    being an initial "high-redshift" field such that specific sources need not be found and evolved.
-
-    .. note:: if a previous specific redshift is given, but no cached field is found at that redshift, the previous
-              ionization field will be evaluated based on `z_step_factor`.
-
-=======
->>>>>>> ec6c317c
     Examples
     --------
     By default, no spin temperature is used, and neither are inhomogeneous recombinations, so that no evolution is
@@ -745,7 +694,9 @@
     If automatic recursion is used, then it is done in such a way that no large boxes are kept around in memory for
     longer than they need to be (only two at a time are required).
     """
-<<<<<<< HEAD
+    if spin_temp is not None or perturbed_field is not None or init_boxes is not None:
+        match_seed = True
+
     if spin_temp is not None:
         do_spin_temp = True
     
@@ -756,21 +707,6 @@
     if spin_temp is not None and not isinstance(spin_temp, TsBox):
         raise ValueError("spin_temp must be a TsBox instance")
     
-=======
-    if spin_temp is not None or perturbed_field is not None or init_boxes is not None:
-        match_seed = True
-
-    if spin_temp is not None:
-        do_spin_temp = True
-
-    # Set the upper limit on redshift at which we require a previous spin temp box.
-    if z_heat_max is not None:
-        global_params.Z_HEAT_MAX = z_heat_max
-
-    if spin_temp is not None and not isinstance(spin_temp, TsBox):
-        raise ValueError("spin_temp must be a TsBox instance")
-
->>>>>>> ec6c317c
     if isinstance(previous_ionize_box, IonizedBox):
         cosmo_params = previous_ionize_box.cosmo_params
         astro_params = previous_ionize_box.astro_params
@@ -781,7 +717,6 @@
         astro_params = spin_temp.astro_params
         flag_options = spin_temp.flag_options
         user_params = spin_temp.user_params
-<<<<<<< HEAD
     elif perturbed_field is not None:
         cosmo_params = perturbed_field.cosmo_params
         user_params = perturbed_field.user_params
@@ -800,26 +735,6 @@
     elif spin_temp is not None:
         redshift = spin_temp.redshift
     elif perturbed_field is not None:
-=======
-    elif perturbed_field is not None:
-        cosmo_params = perturbed_field.cosmo_params
-        user_params = perturbed_field.user_params
-
-    if spin_temp is not None and isinstance(previous_ionize_box, IonizedBox):
-        if (
-            spin_temp.cosmo_params != previous_ionize_box.cosmo_params or
-            spin_temp.user_params != previous_ionize_box.user_params or
-            spin_temp.astro_params != previous_ionize_box.astro_params or
-            spin_temp.flag_options != previous_ionize_box.flag_options
-        ):
-            raise ValueError("spin_temp and previous_ionize_box must have the same input parameters.")
-
-    if perturbed_field is None and redshift is None and spin_temp is None:
-        raise ValueError("Either perturbed_field, spin_temp, or redshift must be provided.")
-    elif spin_temp is not None:
-        redshift = spin_temp.redshift
-    elif perturbed_field is not None:
->>>>>>> ec6c317c
         redshift = perturbed_field.redshift
 
     # Set the default astro params, using the INHOMO_RECO flag.
@@ -831,15 +746,9 @@
 
     if perturbed_field is not None and perturbed_field.redshift != redshift:
         raise ValueError("The provided perturbed_field must have the same redshift as the provided spin_temp")
-<<<<<<< HEAD
     
     box = IonizedBox(
         first_box= ((1 + redshift) * z_step_factor - 1) > global_params.Z_HEAT_MAX and (not isinstance(previous_ionize_box, IonizedBox) or not previous_ionize_box.filled),
-=======
-
-    box = IonizedBox(
-        first_box=redshift > global_params.Z_HEAT_MAX and (not isinstance(previous_ionize_box, IonizedBox) or not previous_ionize_box.filled),
->>>>>>> ec6c317c
         user_params=user_params, cosmo_params=cosmo_params,
         redshift=redshift, astro_params=astro_params, flag_options=flag_options
     )
@@ -858,12 +767,7 @@
     # Get the previous redshift
     if flag_options.INHOMO_RECO or do_spin_temp:
 
-<<<<<<< HEAD
         if previous_ionize_box is not None:            
-=======
-        if previous_ionize_box is not None:
-            print('1')
->>>>>>> ec6c317c
             if hasattr(previous_ionize_box, "redshift"):
                 prev_z = previous_ionize_box.redshift
             elif isinstance(previous_ionize_box, numbers.Number):
@@ -871,16 +775,8 @@
             else:
                 raise ValueError("previous_ionize_box must be an IonizedBox or a float")
         elif z_step_factor is not None:
-<<<<<<< HEAD
             prev_z = (1 + redshift) * z_step_factor - 1            
         else:
-=======
-
-            prev_z = (1 + redshift) * z_step_factor - 1
-            print(redshift, z_step_factor, prev_z)
-        else:
-            print('3')
->>>>>>> ec6c317c
             prev_z = None
             if redshift < global_params.Z_HEAT_MAX:
                 warnings.warn(
@@ -896,11 +792,7 @@
     # Get appropriate previous ionization box
     if not isinstance(previous_ionize_box, IonizedBox):
         # If we are beyond Z_HEAT_MAX, just make an empty box
-<<<<<<< HEAD
         if prev_z > global_params.Z_HEAT_MAX or prev_z is None:
-=======
-        if redshift > global_params.Z_HEAT_MAX or prev_z is None:
->>>>>>> ec6c317c
             previous_ionize_box = IonizedBox(redshift=0)
 
         # Otherwise recursively create new previous box.
@@ -910,14 +802,9 @@
                 z_step_factor=z_step_factor, z_heat_max=z_heat_max,
                 do_spin_temp=do_spin_temp,
                 init_boxes=init_boxes, regenerate=regenerate, write=write, direc=direc,
-<<<<<<< HEAD
-                match_seed=True
-            )
-=======
                 match_seed=match_seed
             )
             match_seed = True
->>>>>>> ec6c317c
 
     # Dynamically produce the perturbed field.
     if perturbed_field is None or not perturbed_field.filled:
@@ -926,10 +813,7 @@
             regenerate=regenerate, write=write, direc=direc,
             fname=None, match_seed=match_seed
         )
-<<<<<<< HEAD
-=======
         match_seed = True
->>>>>>> ec6c317c
 
     # Set empty spin temp box if necessary.
     if not do_spin_temp:
@@ -937,19 +821,11 @@
     elif spin_temp is None:
         spin_temp = spin_temperature(
             redshift=redshift, perturbed_field=perturbed_field,  previous_spin_temp=prev_z,
-<<<<<<< HEAD
-            astro_params=astro_params, cosmo_params=cosmo_params, flag_options=flag_options, user_params=user_params
-        )
-
-    # Run the C Code    
-=======
             astro_params=astro_params, cosmo_params=cosmo_params, flag_options=flag_options, user_params=user_params,
             match_seed=match_seed, direc=direc, write=write, regenerate=regenerate
         )
 
-
     # Run the C Code
->>>>>>> ec6c317c
     lib.ComputeIonizedBox(redshift, previous_ionize_box.redshift, perturbed_field.user_params(),
                           perturbed_field.cosmo_params(), astro_params(), flag_options(), perturbed_field(),
                           previous_ionize_box(), do_spin_temp, spin_temp(), box())
@@ -1005,11 +881,7 @@
         at which the spin temperature can be defined purely from the background perturbed field rather than by evolving
         from a previous spin temperature field. Default is the global parameter `Z_HEAT_MAX`.
 
-<<<<<<< HEAD
-    init_boxes : :class:`~InitialConditions` instance, optional
-=======
     init_boxes : :class:`~InitialConditions`, optional
->>>>>>> ec6c317c
         If given, and `perturbed_field` *not* given, these initial conditions boxes will be used to generate the
         perturbed field, otherwise initial conditions will be generated on the fly. If given,
         the user and cosmo params will be set from this object.
@@ -1042,40 +914,9 @@
     (iv) the function is instructed to treat the current field as being an initial "high-redshift" field such that
     specific sources need not be found and evolved.
 
-<<<<<<< HEAD
-    match_seed : bool, optional
-        Whether to force the random seed to also match in order to be considered a match. This will always be true
-        when looking for previous spin temperature boxes, but does not need to be true when identifying the primary
-        density field.
-
-    Returns
-    -------
-    :class:`~TsBox`
-        An object containing the spin temperature box data.
-
-
-    Notes
-    -----
-
-    Typically, the spin temperature field at any redshift is dependent on the evolution of spin temperature up until
-    that redshift, which necessitates providing a previous spin temperature field to define the current one. This
-    function provides several options for doing so. Either (in order of precedence) (i) a specific previous spin
-    temperature object is provided, which will be used directly, (ii) a previous redshift is provided, for which a
-    cached field on disk will be sought, (iii) a step factor is provided which recursively steps through redshifts,
-    calculating previous fields up until Z_HEAT_MAX, and returning just the final field at the current redshift, or
-    (iv) the function is instructed to treat the current field as being an initial "high-redshift" field such that
-    specific sources need not be found and evolved.
-
-    .. note:: if a previous specific redshift is given, but no cached field is found at that redshift, the previous
-              spin temperature field will be evaluated based on `z_step_factor`.
-
-    .. warning:: though it is convenient to have this function recursively determine the history of re-ionization, it
-                 is by no means efficient. It requires to keep all intermediate boxes
-=======
     .. note:: If a previous specific redshift is given, but no cached field is found at that redshift, the previous
               spin temperature field will be evaluated based on `z_step_factor`.
 
->>>>>>> ec6c317c
     Examples
     --------
     To calculate and return a fully evolved spin temperature field at a given redshift (with default input parameters),
@@ -1107,12 +948,9 @@
 
     This is usually a bad idea, and will give a warning, but it is possible.
     """
-<<<<<<< HEAD
-=======
     if perturbed_field is not None or previous_spin_temp is not None or init_boxes is not None:
         match_seed = True
 
->>>>>>> ec6c317c
     # Set the upper limit on redshift at which we require a previous spin temp box.
     if z_heat_max is not None:
         global_params.Z_HEAT_MAX = z_heat_max
@@ -1136,11 +974,7 @@
         astro_params = AstroParams(flag_options.INHOMO_RECO)
 
     box = TsBox(
-<<<<<<< HEAD
         first_box= ((1+redshift)*z_step_factor - 1) > global_params.Z_HEAT_MAX and (not isinstance(previous_spin_temp, IonizedBox) or not previous_spin_temp.filled),
-=======
-        first_box= redshift > global_params.Z_HEAT_MAX and (not isinstance(previous_spin_temp, IonizedBox) or not previous_spin_temp.filled),
->>>>>>> ec6c317c
         user_params=user_params, cosmo_params=cosmo_params,
         redshift=redshift, astro_params=astro_params, flag_options=flag_options
     )
@@ -1164,10 +998,7 @@
             prev_z = previous_spin_temp
     elif z_step_factor is not None:
         prev_z = (1+redshift)*z_step_factor - 1
-<<<<<<< HEAD
-
-=======
->>>>>>> ec6c317c
+
     else:
         prev_z = None
         if redshift < global_params.Z_HEAT_MAX:
@@ -1185,31 +1016,18 @@
             regenerate=regenerate, write=write, direc=direc,
             fname=None, match_seed=match_seed
         )
-<<<<<<< HEAD
+        match_seed = True
 
     # Create appropriate previous_spin_temp
     if not isinstance(previous_spin_temp, TsBox):
         if prev_z > global_params.Z_HEAT_MAX or prev_z is None:
             previous_spin_temp = TsBox(redshift=0)
         else:        
-=======
-        match_seed = True
-
-    # Create appropriate previous_spin_temp
-    if not isinstance(previous_spin_temp, TsBox):
-        if redshift > global_params.Z_HEAT_MAX or prev_z is None:
-            previous_spin_temp = TsBox(redshift=0)
-        else:
->>>>>>> ec6c317c
             previous_spin_temp = spin_temperature(
                 astro_params=astro_params, flag_options=flag_options, redshift=prev_z, perturbed_field=perturbed_field,
                 z_step_factor = z_step_factor, z_heat_max = z_heat_max,
                 init_boxes=init_boxes, regenerate=regenerate, write=write, direc=direc,
-<<<<<<< HEAD
-                match_seed=True
-=======
                 match_seed=match_seed
->>>>>>> ec6c317c
             )
 
     # Run the C Code
@@ -1279,8 +1097,6 @@
     return box
 
 
-<<<<<<< HEAD
-=======
 def _logscroll_redshifts(min_redshift, z_step_factor):
     redshifts = [min_redshift * 1.0001]  # mult by 1.001 is probably bad...
     while redshifts[-1] < global_params.Z_HEAT_MAX:
@@ -1556,46 +1372,10 @@
             this_d = cosmo_params.cosmo.comoving_distance(z)
 
             # TODO: need brad to help here.
->>>>>>> ec6c317c
 
         # Save current ones as old ones.
         if do_spin_temp: st = copy.deepcopy(st2)
         ib = copy.deepcopy(ib2)
         prev_z = 1 * z
 
-<<<<<<< HEAD
-# def run_21cmfast(redshifts, box_dim=None, flag_options=None, astro_params=None, cosmo_params=None,
-#                  write=True, regenerate=False, run_perturb=True, run_ionize=True, init_boxes=None,
-#                  free_ps=True, progress_bar=True):
-#
-#     # Create structures of parameters
-#     box_dim = box_dim or {}
-#     flag_options = flag_options or {}
-#     astro_params = astro_params or {}
-#     cosmo_params = cosmo_params or {}
-#
-#     box_dim = BoxDim(**box_dim)
-#     flag_options = FlagOptions(**flag_options)
-#     astro_params = AstroParams(**astro_params)
-#     cosmo_params = CosmoParams(**cosmo_params)
-#
-#     # Compute initial conditions, but only if they aren't passed in directly by the user.
-#     if init_boxes is None:
-#         init_boxes = initial_conditions(box_dim, cosmo_params, regenerate, write)
-#
-#     output = [init_boxes]
-#
-#     # Run perturb if desired
-#     if run_perturb:
-#         for z in redshifts:
-#             perturb_fields = perturb_field(z, init_boxes, regenerate=regenerate)
-#
-#     # Run ionize if desired
-#     if run_ionize:
-#         ionized_boxes = ionize(redshifts, flag_options, astro_params)
-#         output += [ionized_boxes]
-#
-#     return output
-=======
-    return lightcone
->>>>>>> ec6c317c
+    return lightcone