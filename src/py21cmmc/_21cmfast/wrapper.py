--- conflicted
+++ resolved
@@ -1666,21 +1666,11 @@
             these_distances = lc_distances[np.logical_and(lc_distances < prev_d, lc_distances >= this_d)]
 
             n = len(these_distances)
-<<<<<<< HEAD
             ind = np.arange(-(box_index+n), -box_index)
 
             lc[:, :, -(lc_index+n):n_lightcone-lc_index] = (np.abs(this_d - these_distances)*bt.brightness_temp.take(ind + n_lightcone, axis=2, mode='wrap') +
                                                np.abs(prev_d - these_distances)*bt2.brightness_temp.take(ind + n_lightcone, axis=2, mode='wrap'))/\
                                               (np.abs(prev_d - this_d))
-=======
-            ind = np.arange(-(box_index + n), -box_index)
-            lc[:, :, -(lc_index + n):n_lightcone - lc_index] = (np.abs(
-                prev_d - these_distances) * bt.brightness_temp.take(ind, axis=2, mode='wrap') +
-                                                                np.abs(
-                                                                    this_d - these_distances) * bt2.brightness_temp.take(
-                        ind, axis=2, mode='wrap')) / \
-                                                               (np.abs(prev_d - this_d))
->>>>>>> e44e14ca
 
             lc_index += n
             box_index += n
