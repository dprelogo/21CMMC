--- conflicted
+++ resolved
@@ -644,7 +644,6 @@
         return -0.5 * ((self.tau_mean - model["tau"]) / self.tau_sigma) ** 2
 
     @property
-<<<<<<< HEAD
     def _core(self):
         """The core module used for the xHI global value"""
         # Try using a lightcone
@@ -664,8 +663,6 @@
         )
 
     @property
-=======
->>>>>>> b6804d7c
     def _is_lightcone(self):
         return isinstance(self.core_primary, core.CoreLightConeModule)
 
@@ -774,15 +771,12 @@
         ]
 
     def setup(self):
-<<<<<<< HEAD
         if not self.lightcone_modules + self.coeval_modules:
             raise ValueError(
                 "LikelihoodNeutralFraction needs the CoreLightConeModule *or* "
                 "CoreCoevalModule to be loaded."
             )
 
-=======
->>>>>>> b6804d7c
         if not self.lightcone_modules:
             # Get all unique redshifts from all coeval boxes in cores.
             self.redshifts = list(
